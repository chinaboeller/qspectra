# TODO: to improve extendability, move this file into separate subfolder
from abc import ABCMeta, abstractmethod
from numbers import Number
import warnings

import numpy as np
import scipy.linalg

from .constants import GAUSSIAN_SD_FWHM
from .operator_tools import (transition_operator, operator_extend, unit_vec,
                             tensor, extend_vib_operator, vib_create,
                             vib_annihilate, hilbert_subspace_index,
                             basis_transform_vector, basis_transform_operator)
from .polarization import polarization_vector, random_rotation_matrix
from .utils import imemoize, memoized_property, check_random_state, inspect_repr


def check_hermitian(matrix):
    matrix = np.asarray(matrix)
    if not np.allclose(matrix.conj().T, matrix):
        raise ValueError('matrix input must to be Hermitian')
    return matrix


def ground_state(hamiltonian_matrix):
    """
    Given a Hamiltonian in matrix form, return its ground state

    Parameters
    ----------
    hamiltonian_matrix : np.ndarray
        Hamiltonian as an explicit matrix

    Returns
    -------
    rho : np.ndarray
        Density matrix for the ground state
    """
    E, U = scipy.linalg.eigh(hamiltonian_matrix)
    # note: U will be real valued, since H is hermitian, so there is no need to
    # use np.conj()
    # also note: the energies E from eigh are sorted in ascending order, so we
    # know that E[0] is the minimum
    rho = np.mean([np.outer(U[:, i], U[:, i]) for i in xrange(len(U))
                   if E[i] == E[0]], axis=0)
    return rho.astype(complex)


def thermal_state(hamiltonian_matrix, temperature):
    """
    Given a Hamiltonian in matrix form and a temperature, return the thermal
    density matrix

    Parameters
    ----------
    hamiltonian_matrix : np.ndarray
        Hamiltonian as an explicit matrix
    temperature : float
        Bath temperature, in the same units as the Hamiltonian

    Returns
    -------
    rho : np.ndarray
        Density matrix for thermal equilibrium
    """
    if temperature > 0:
        hamiltonian_matrix = np.asarray(hamiltonian_matrix)
        rho = scipy.linalg.expm(-hamiltonian_matrix / float(temperature))
        trace = np.trace(rho)
        if trace == 0 or np.isnan(rho).any():
            raise OverflowError(('temperature=%s too low to reliably calculate '
                                 'thermal_state; raise it or set it to zero '
                                 '(in which case ground_state is substituted')
                                 % temperature)
        rho /= trace
    else:
        rho = ground_state(hamiltonian_matrix)
    return rho.astype(complex)

def add_braket(basis_labels):
    braket_labels = []
    for label in basis_labels:
        if isinstance(label, basestring) or not np.iterable(label):
            braket_label = '|{}>'.format(label)
        else:
            braket_label = ''.join('|{}>'.format(i) for i in label)
        braket_labels.append(braket_label)
    return braket_labels

class HamiltonianError(Exception):
    """
    Error class for Hamiltonian errors
    """


class Hamiltonian(object):
    """
    Parent class for Hamiltonian objects

    At a minimum, subclasses should implement a new `H` method which returns the
    Hamiltonian as an explicit matrix.
    """
    __metaclass__ = ABCMeta

    def __init__(self, energy_spread_extra=None, site_labels=None):
        self.energy_spread_extra = energy_spread_extra
        # keep track of the non-sampled and non-rotating version of this
        # Hamiltonian for the `in_rotating_frame` and `sample` methods:
        self._not_sampled = self
        self._not_rotating = self
        # keep track of the rotating wave frequency, so it's possible to check
        # what rotating wave frquency has been set:
        self.rw_freq = 0
        self.site_labels = site_labels

    @property
    def _original(self):
        """
        Reference to the non-sampled and non-rotating version of this
        Hamiltonian
        """
        return self._not_rotating._not_sampled

    def __repr__(self):
        return inspect_repr(self)

    def __eq__(self, other):
        return self._eq(other, max_depth=1)

    # set this to True if a subclass implements a meaningful `_eq` method
    _implements_eq = False

    def _eq(self, other, max_depth):
        if not self._implements_eq:
            # fall back on comparison by memory address; otherwise, by default
            # _eq thinks all subclass Hamiltonians are equal
            return self is other
        else:
            # recursively check reference Hamiltonians for for equality until
            # max_depth is 0, at which point assume equality
            # TODO: prove that max_depth=1 is sufficient in all cases
            return (not max_depth or
                    (self.rw_freq == other.rw_freq and
                     self._not_sampled._eq(other._not_sampled, max_depth - 1) and
                     self._not_rotating._eq(other._not_rotating, max_depth - 1)))

    def __ne__(self, other):
        return not self == other

    @abstractmethod
    def H(self, subspace):
        """
        Returns the system Hamiltonian in the given Hilbert subspace as a matrix
        """

    @imemoize
    def ground_state(self, subspace):
        """
        Returns the ground state of this Hamiltonian as a density operator
        """
        return ground_state(self._not_rotating.H(subspace))

    @imemoize
    def thermal_state(self, subspace):
        """
        Returns the thermal state of this Hamiltonian as a density operator

        If there is no bath or the bath does not define a temperature, the
        temperature is assumed to be zero.
        """
        try:
            temperature = self._not_rotating.bath.temperature
        except AttributeError:
            temperature = 0
        return thermal_state(self._not_rotating.H(subspace), temperature)

    @imemoize
    def in_rotating_frame(self, rw_freq=None):
        """
        Returns a new Hamiltonian shifted to the rotating frame at the given
        frequency

        This method is idempotent: applying it twice will return the
        same Hamiltonian as applying it once.

        Note: The `in_rotating_frame` and `sample` methods are designed
        carefully so that they commute -- it should not matter in which order
        they are applied.

        Parameters
        ----------
        rw_freq : float, optional
            Frequency of the rotating frame to which to transformation this
            Hamiltonian. By default, sets the rotating frame frequency to the
            transition energy.

        Returns
        -------
        ham : Hamiltonian
            New instance of this Hamiltonian type shifted to the rotating frame.
        """
        if rw_freq is None:
            rw_freq = self._original.transition_energy
        ham = self._not_rotating._in_rotating_frame(rw_freq)
        ham._not_rotating = self._not_rotating
        if self._not_sampled is not self:
            ham._not_sampled = self._not_sampled.in_rotating_frame(rw_freq)
        ham.rw_freq = rw_freq
        return ham

    def _in_rotating_frame(self, rw_freq):
        """
        Override this method to implement rotating frame transformations for
        this Hamiltonian.

        Don't call this method directly: use `in_rotating_frame` instead, which
        takes care of some important book-keeping.
        """
        raise NotImplementedError(('%s does not implement rotating frame '
                                   'transformations') % type(self).__name__)

    def sample_ensemble(self, ensemble_size=1, random_orientations=False):
        """
        Yields `ensemble_size` samplings of this Hamiltonian over static
        disorder

        Note: The ensemble returned by this method is not stochastic. The first
        n ensemble members will always be the same.
        """
        for n in xrange(ensemble_size):
            yield self.sample(n, random_orientations)

    def sample(self, n=None, random_orientations=False):
        """
        Produce the nth sampled Hamiltonian over static disorder

        Each re-sampled Hamiltonian is another valid Hamiltonian, except
        its default rotating wave frequency, time step and frequency step all
        match the parent Hamiltonian. This guarantees that all the time and
        frequency ticks match between different ensemble members sampled from
        the same Hamiltonian.

        If you resample a Hamiltonian produced by this method, it will add the
        static disorder to the original Hamiltonian. Thus this method is
        idempotent in a particular sense: the distribution of Hamiltonians
        sampled from sampled Hamiltonians is equivalent to the distribution
        of Hamiltonians sampled directly (although of course the particular
        ensemble members will be different).

        Note: The `in_rotating_frame` and `sample` methods are designed
        carefully so that they commute -- it should not matter in which order
        they are applied.

        Parameters
        ----------
        n : int, optional
            Number to identify the desired ensemble member. By default, this
            number is chosen at random.
        random_orientations : bool, optional
            If True, randomized the orientation of of the sampled Hamiltonian.

        Returns
        -------
        ham : Hamiltonian
            New instance of this Hamiltonian type sampled over static disorder
        """
        if n is None:
            n = np.random.randint(2 ** 30)
        ham = self._not_sampled._sample(n, random_orientations)
        if self._not_rotating is not self:
            ham._not_rotating = self._not_rotating.sample(n, random_orientations)
        ham._not_sampled = self._not_sampled
        ham.rw_freq = self.rw_freq
        return ham

    def _sample(self, n, random_orientations):
        """
        Override this method to implement sampling over static disorder for this
        Hamiltonian

        Don't call this method directly: use `sample` instead, which takes care
        of some important book-keeping.

        Note: This method should be not stochastic! Use a random seed so that
        the nth sampled Hamiltonian is always the same.
        """
        raise NotImplementedError('%s does not implement ensemble sampling'
                                  % type(self).__name__)

    def dipole_operator(self, subspace='gef', polarization='x',
                        transitions='-+'):
        """
        Return the matrix representation in the given subspace of the requested
        dipole operator
        """
        raise NotImplementedError('%s does not implement dipole operators'
                                  % type(self).__name__)

    def system_bath_couplings(self, subspace='gef'):
        """
        Return a list of matrix representations in the given subspace of the
        system-bath coupling operators
        """
        raise NotImplementedError('%s does not implement system-bath couplings'
                                  % type(self).__name__)

    def n_states(self, subspace):
        return len(self.H(subspace))

    @imemoize
    def eig(self, subspace):
        """
        Returns the eigensystem solution E, U for the system part of this
        Hamiltonian in the given subspace

        The eigenvalues E arrive in ascending order by subspace and then by
        value, i.e., 0-excitation states followed by 1-excitation states
        followed by 2-excitation states.
        """
        # solve the eigenvalue problem in the non-rotating basis to preserve
        # the ordering between blocks for each number of excitations (eigh
        # guarantees eigenvalues are returned in ascending order)
        E, U = scipy.linalg.eigh(self._not_rotating.H(subspace))
        if 'e' in subspace:
            E[self.hilbert_subspace_index('e', subspace)] -= self.rw_freq
        if 'f' in subspace:
            E[self.hilbert_subspace_index('f', subspace)] -= 2 * self.rw_freq
        return (E, U)

    def E(self, subspace):
        """
        Returns the eigen-energies of the system part of this Hamiltonian in the
        given subspace, in ascending order
        """
        return self.eig(subspace)[0]

    def U(self, subspace):
        """
        Returns the matrix which transform the system part of this Hamiltonian
        from the site to the energy eigen-basis
        """
        return self.eig(subspace)[1]

    def transform_vector_to_eigenbasis(self, rho, subspace):
        """
        Transforms a state vector or vectorized operator from the site
        basis to the eigenstate basis
        """
        U = self.U(subspace)
        return basis_transform_vector(rho, U)

    def transform_vector_from_eigenbasis(self, rho, subspace):
        """
        Transforms a state vector or vectorized operator from the eigenstate
        basis to the site basis
        """
        U = self.U(subspace).T.conj()
        return basis_transform_vector(rho, U)

    def transform_operator_to_eigenbasis(self, rho, subspace):
        """
        Transforms an operator from the site basis to the eigenstate basis
        """
        U = self.U(subspace)
        return basis_transform_operator(rho, U)

    def transform_operator_from_eigenbasis(self, rho, subspace):
        """
        Transforms an operator from the eigenstate basis to the site basis
        """
        U = self.U(subspace).T.conj()
        return basis_transform_operator(rho, U)


    @property
    def transition_energy(self):
        """
        A single number estimate of the excited state transition energy
        """
        return np.mean(self.E('e'))

    @property
    def freq_step(self):
        """
        An appropriate sampling rate, according to the Nyquist theorem, so that
        all frequencies of the Hamiltonian can be resolved

        This property remains fixed under ensemble sampling.

        Note: If this frequency is very high, you probably need to transform to
        the rotating frame first.
        """
        energies = self._not_sampled.E('gef')
        if self.energy_spread_extra is None:
            freq_extra = 0.01 * self._original.transition_energy
        else:
            freq_extra = self.energy_spread_extra
        freq_max = max(energies.max(), -energies.min()) + freq_extra
        return 2 * freq_max

    @property
    def time_step(self):
        """
        An appropriate sampling time step, according to the Nyquist theorem, so
        that all frequencies of the Hamiltonian can be resolved

        This property remains fixed under ensemble sampling.

        Note: If this time-step is very short, you probably need to transform to
        the rotating frame first.
        """
        return 1.0 / self.freq_step

    def basis_labels(self, subspace, braket=False):
        return add_braket(self.site_labels) if braket else self.site_labels

    def H_dataframe(self, subspace, braket=False):
        """
        Returns the Hamiltonian matrix wrapped in a Pandas DataFrame. Useful for
        pretty printing if the basis labels are defined.
        """
        import pandas as pd
        labels = self.basis_labels(subspace, braket)
        matrix = self.H(subspace)
        return pd.DataFrame(matrix, columns=labels, index=labels)

    def U_dataframe(self, subspace, braket=False):
        """
        Returns the eigenvectors wrapped in a Pandas DataFrame. Useful for
        pretty printing if the basis labels are defined.
        """
        import pandas as pd
        labels = self.basis_labels(subspace, braket)
        matrix = self.U(subspace)
        energies = self.E(subspace)
        return pd.DataFrame(matrix, columns=energies, index=labels)

    def hilbert_subspace_index(self, subspace, all_subspaces):
        """
        Given a Hilbert subspace 'g', 'e' or 'f' and the set of all subspaces on
        which a state is defined, returns a slice object to select all elements in
        the given subspace

        Examples
        --------
        >>> ham = ElectronicHamiltonian(np.eye(2))
        >>> ham.hilbert_subspace_index('g', 'gef')
        slice(0, 1)
        >>> ham.hilbert_subspace_index('e', 'gef')
        slice(1, 3)
        >>> ham.hilbert_subspace_index('f', 'gef')
        slice(3, 4)
        """
        return hilbert_subspace_index(subspace, all_subspaces, self.n_sites,
                                      self.n_vibrational_states)


def diagonal_gaussian_disorder(fwhm, n_sites):
    def disorder(random_state):
        return np.diag((fwhm * GAUSSIAN_SD_FWHM) * random_state.randn(n_sites))
    return disorder


class ElectronicHamiltonian(Hamiltonian):
    """
    Hamiltonian for an electronic system with coupling to an external field
    and an identical bath at each pigment

    Parameters
    ----------
    H_1exc : np.ndarray
        Matrix representation of this Hamiltonian in the 1-excitation
        subspace
    bath : bath.Bath, optional
        Object containing the bath information (i.e., correlation function
        and temperature). Each site is assumed to be linearly coupled to an
        identical bath of this form.
    dipoles : np.ndarray, optional
        n x 3 array of dipole moments for each site.
    disorder : number or function, optional
        Full-width-at-half-maximum of diagonal, Gaussian static disorder
        (independently sampled as each site) or a function which generates
        new examples of static disorder. This argument controls how to
        generate new samples with `sample_ensemble` method. By default
        (`disorder=None`), no static disorder is added.

        If a function (or other callable), it should take a
        `np.random.RandomState` object and return an array which can be
        added to `H_1exc` to provide a new sample of static disorder. For
        example, to produce Gaussian static disorder with standard deviation
        100 for system with two sites, you could write::

            def disorder(random_state):
                return np.diag(100 * random_state.randn(2))

        NOTE: Only use methods of the `random_state` object to generate
        random numbers in your custom function. Otherwise, your random
        ensemble will not be reproducible, which may add noise when you
        calculate ensemble averages with the spectroscopy methods.
    random_seed : int, optional
        Random seed used to produce reproducible sampling with the
        `sample_ensemble` method. Must be a non-negative integer or other
        valid input for np.random.RandomState.
    energy_spread_extra : float, optional
        Default extra frequency to add to the spread of energies when
        determining the frequency step size automatically. To avoid
        unnecessary work when calculating quantities like correlation
        functions, this constant should be set to roughly the width of
        inhomogeneous broadening or the dephasing rate. Units should match
        `H_1exc`. By default, this is set to one percent of the average
        excited state transition energy.
    """
    def __init__(self, H_1exc, bath=None, dipoles=None, disorder=None,
                 random_seed=0, energy_spread_extra=None, site_labels=None):
        self.H_1exc = check_hermitian(H_1exc)
        self.bath = bath
        self.dipoles = np.asarray(dipoles) if dipoles is not None else None
        self.disorder = disorder
        self.random_seed = random_seed
        # used by various dynamics methods to determine indices:
        self.n_vibrational_states = 1
        super(ElectronicHamiltonian, self).__init__(energy_spread_extra, site_labels)

    _implements_eq = True

    def _eq(self, other, max_depth):
        return (np.all(self.H_1exc == other.H_1exc) and
                self.bath == other.bath and
                np.all(self.dipoles == other.dipoles) and
                self.disorder == other.disorder and
                self.random_seed == other.random_seed and
                self.energy_spread_extra == other.energy_spread_extra and
                super(ElectronicHamiltonian, self)._eq(other, max_depth))

    @property
    def n_sites(self):
        return len(self.H_1exc)

    @imemoize
    def H(self, subspace):
        """
        Returns the system Hamiltonian in the given Hilbert subspace as a matrix
        """
        return operator_extend(self.H_1exc, subspace)

    def _in_rotating_frame(self, rw_freq):
        H_1exc = self.H_1exc - rw_freq * np.identity(self.n_sites)
        return type(self)(H_1exc, self.bath, self.dipoles, self.disorder,
                          self.random_seed, self.energy_spread_extra)

    def _sample(self, n, random_orientations):
        if self.disorder is None:
            if not random_orientations:
                warnings.warn('called sample with `disorder=None` and '
                              '`random_orientations=False`: sampled '
                              'Hamiltonian is identical to original',
                              RuntimeWarning, stacklevel=2)
            disorder_func = lambda x: 0
        elif isinstance(self.disorder, Number):
            disorder_func = diagonal_gaussian_disorder(self.disorder,
                                                       self.n_sites)
        else:
            disorder_func = self.disorder

        random_seed = list(np.atleast_1d(self.random_seed)) + [n]
        random_state = check_random_state(random_seed)

        H_1exc = self.H_1exc + disorder_func(random_state)
        if random_orientations:
            dipoles = np.einsum('mn,in->im',
                                random_rotation_matrix(random_state),
                                self.dipoles)
        else:
            dipoles = self.dipoles
        return type(self)(H_1exc, self.bath, dipoles, self.disorder,
                          random_seed, self.energy_spread_extra)

    def dipole_operator(self, subspace='gef', polarization='x',
                        transitions='-+'):
        """
        Return the matrix representation in the given subspace of the requested
        dipole operator
        """
        if self.dipoles is None:
            raise HamiltonianError('transition dipole moments undefined')
        trans_ops = [transition_operator(n, self.n_sites, subspace, transitions)
                     for n in xrange(self.n_sites)]
        return np.einsum('nij,nk,k->ij', trans_ops, self.dipoles,
                         polarization_vector(polarization))

    def number_operator(self, site, subspace='gef'):
        """
        Returns the number operator a_n^\dagger a_n for site n
        """
        return operator_extend(
            np.diag(unit_vec(site, self.n_sites, dtype=float)), subspace)

    def system_bath_couplings(self, subspace='gef'):
        """
        Return a list of matrix representations in the given subspace of the
        system-bath coupling operators
        """
        if self.bath is None:
            raise HamiltonianError('bath undefined')
        return np.array([self.number_operator(n, subspace)
                         for n in xrange(self.n_sites)])

    def basis_labels(self, subspace='gef', braket=False):
        """
        If custom labels are used but the ground state is included, then the
        label "g" is used to represent the ground state. If site_labels is None,
        then the Fock states are used (000, 100, 010, 001 ...)
        """
        labels = self._get_Fock_basis_labels(subspace, self.site_labels)
        return add_braket(labels) if braket else labels

    def _get_Fock_basis_labels(self, subspace, labels=None):
        labels_1exc = [10 ** (self.n_sites - i - 1) for i in range(self.n_sites)]
        labels_full = np.diag(operator_extend(np.diag(labels_1exc), subspace))
        label_indices = [str(i).zfill(self.n_sites) for i in labels_full]

        if labels is None:
            return label_indices
        else:
            custom_labels = [','.join([label for i, label in enumerate(labels)
                             if state[i] == '1']) for state in label_indices]
            custom_labels[0] = 'g'
            return custom_labels

class VibronicHamiltonian(Hamiltonian):
    """
    Hamiltonian which extends an electronic Hamiltonian to include explicit
    vibrations

    Parameters
    ----------
    electronic : ElectronicHamiltonian
        Object which represents the electronic part of the Hamiltonian,
        including its bath.
    n_vibrational_levels : np.ndarray
        Array giving the number of energy levels to include with each
        vibration.
    vib_energies : np.ndarray
        Array giving the energies of the vibrational modes.
    elec_vib_couplings : np.ndarray
        2D array giving the electronic-vibrational couplings [c_{nm}], where
        the coupling operators are in the form:
        c_{nm}*|n><n|*(b(m) + b(m)^\dagger),
        where |n> is the singly excited electronic state of site n in the
        full singly excited subspace, and b(m) and b(m)^\dagger are the
        vibrational annihilation and creation operators for vibration m.
    sys_bath_coupling_type : container, default 'el'
<<<<<<< HEAD
        Container of either 'el' or 'vib' indicating the form of the
        system-bath coupling operators to use.
=======
        Container of either 'el', 'vib', or 'elvib' indicating the form of the
        system-bath coupling operators to use. By default, this is set to 'el'.
    xi_el : float, optional
        Constant to weight the strength of the el-bath coupling operator. By
        default, this is set to 1.
    xi_vib : float, optional
        Constant to weight the strength of the vib-bath coupling operator. By
        default, this is set to 1.
>>>>>>> 41290776
    energy_spread_extra : float, optional
        Default extra frequency to add to the spread of energies when
        determining the frequency step size automatically. To avoid
        unnecessary work when calculating quantities like correlation
        functions, this constant should be set to roughly the width of
        inhomogeneous broadening or the dephasing rate. Units should match
        `H_1exc`. By default, this is set to one percent of the average
        excited state transition energy.
    """
    def __init__(self, electronic, n_vibrational_levels, vib_energies,
<<<<<<< HEAD
                 elec_vib_couplings, sys_bath_coupling_type='el',
                 energy_spread_extra=None):
=======
        	 elec_vib_couplings, sys_bath_coupling_type='el',
         	 xi_el=1., xi_vib=1.,
		 energy_spread_extra=None, site_labels=None):
>>>>>>> 41290776
        self.electronic = electronic
        self.energy_spread_extra = self.electronic.energy_spread_extra
        self.bath = self.electronic.bath
        self.n_sites = self.electronic.n_sites
        self.n_vibrational_levels = np.asarray(n_vibrational_levels)
        self.vib_energies = np.asarray(vib_energies)
        self.elec_vib_couplings = np.asarray(elec_vib_couplings)
        self.sys_bath_coupling_type = sys_bath_coupling_type
<<<<<<< HEAD
        super(VibronicHamiltonian, self).__init__(energy_spread_extra)
=======
        self.xi_el = xi_el
        self.xi_vib = xi_vib
        super(VibronicHamiltonian, self).__init__(energy_spread_extra, site_labels)
>>>>>>> 41290776

    _implements_eq = True

    def _eq(self, other, max_depth):
        return (self.electronic == other.electronic and
                np.all(self.n_vibrational_levels ==
                       other.n_vibrational_levels) and
                np.all(self.vib_energies == other.vib_energies) and
                np.all(self.elec_vib_couplings == other.elec_vib_couplings) and
                self.sys_bath_coupling_type == other.sys_bath_coupling_type and
<<<<<<< HEAD
=======
                self.xi_el == other.xi_el and
                self.xi_vib == other.xi_vib and
>>>>>>> 41290776
                super(VibronicHamiltonian, self)._eq(other, max_depth))

    @memoized_property
    def n_vibrational_states(self):
        """
        Returns the total number of vibrational states in the full vibrational
        subspace (i.e. the dimension of the full vibrational subspace)
        """
        return np.prod(self.n_vibrational_levels)

    @memoized_property
    def H_vibrational(self):
        """
        Returns the Hamiltonian of the vibrations included explicitly in this
        model
        """
        H_vib = np.diag(np.zeros(self.n_vibrational_states))
        for m, (num_levels, vib_energy) in \
                enumerate(zip(self.n_vibrational_levels, self.vib_energies)):
            vib_operator = np.diag(np.arange(num_levels))
            H_vib += (vib_energy
                      * extend_vib_operator(self.n_vibrational_levels, m,
                                            vib_operator))
        return H_vib

    def H_electronic_vibrational(self, subspace='gef'):
        """
        Returns the electronic-vibrational coupled part of the Hamiltonian,
        given by
        H_{el-vib} = sum_{n,m} c_{nm}*|n><n|*(b(m) + b(m)^\dagger)
        where |n> is the singly excited electronic state of site n in the full
        singly excited subspace, and b(m) and b(m)^\dagger are the
        annihilation and creation operators for vibrational mode m
        """
        H_el_vib = np.diag(np.zeros(self.electronic.n_states(subspace)
                                    * self.n_vibrational_states))
        for i in np.arange(self.electronic.n_sites):
            el_operator = self.electronic.number_operator(i, subspace)
            for m, num_levels in enumerate(self.n_vibrational_levels):
                vib_operator = (vib_annihilate(num_levels)
                                + vib_create(num_levels))
                H_el_vib += (self.elec_vib_couplings[i, m]
                             * tensor(el_operator,
                                      extend_vib_operator(
                                          self.n_vibrational_levels,
                                          m, vib_operator)))
        return H_el_vib

    @imemoize
    def H(self, subspace='gef'):
        """
        Returns the matrix representation of the system Hamiltonian in the
        given electronic subspace
        """
        return (self.el_to_sys_operator(self.electronic.H(subspace))
                + self.vib_to_sys_operator(self.H_vibrational, subspace)
                + self.H_electronic_vibrational(subspace))

    def _in_rotating_frame(self, rw_freq):
        return type(self)(self.electronic.in_rotating_frame(rw_freq),
                          self.n_vibrational_levels, self.vib_energies,
                          self.elec_vib_couplings, self.sys_bath_coupling_type,
<<<<<<< HEAD
                          self.energy_spread_extra)
=======
                          self.xi_el, self.xi_vib, self.energy_spread_extra)
>>>>>>> 41290776

    def _sample(self, n, random_orientations):
        return type(self)(self.electronic.sample(n, random_orientations),
                          self.n_vibrational_levels, self.vib_energies,
                          self.elec_vib_couplings, self.sys_bath_coupling_type,
<<<<<<< HEAD
                          self.energy_spread_extra)
=======
                          self.xi_el, self.xi_vib, self.energy_spread_extra)
>>>>>>> 41290776

    def el_to_sys_operator(self, el_operator):
        """
        Extends the electronic operator el_operator, which may be in an
        electronic subspace, into a system operator in that subspace
        """
        return tensor(el_operator, np.eye(self.n_vibrational_states))

    def vib_to_sys_operator(self, vib_operator, subspace='gef'):
        """
        Extends the vibrational operator vib_operator, which may be in a
        vibrational subspace, into a system operator in that subspace
        and in the given electronic subspace
        """
        return tensor(np.eye(self.electronic.n_states(subspace)), vib_operator)

    def dipole_operator(self, *args, **kwargs):
        """
        Return the matrix representation in the given subspace of the requested
        dipole operator
        """
        return self.el_to_sys_operator(
            self.electronic.dipole_operator(*args, **kwargs))
    
    def electronic_bath_couplings(self, subspace='gef'):
        """
        Return a list of matrix representations in the given subspace of the
        electronic-bath coupling operators
        
        The el-bath coupling operators for each site are taken to be the
        electronic projector |n><n| as specified in
        ElectronicHamiltonian.system_bath_couplings
        """
        return self.el_to_sys_operator(
            self.electronic.system_bath_couplings(subspace))
        
    def vibrational_bath_couplings(self, subspace='gef'):
        """
        Return a list of matrix representations in the given subspace of the
        vibrational-bath coupling operators
        
        Note: this coupling assumes that each electronic site is coupled
        to only one vibrational mode
            
        The sys-bath coupling operators for each site are of the form
        L = |g><g|(b + b^\dagger)
            + |e><e|(b - \sqrt{X} + b^\dagger - \sqrt{X})
          = (b + b^\dagger) - 2*\sqrt{X}|e><e|
        where |g> and |e> are the ground and singly excited electronic
        states for the site, b and b^\dagger are the annihilation and
        creation operators for the vibrational mode of the site, and X is
        the Huang-Rhys factor describing the shift in the ground and singly
        excited potential energy surfaces, which is related to the elec-vib
        coupling
        """
        dim = (self.electronic.n_states(subspace)
               * self.n_vibrational_states)
        vib_bath_couplings = np.array([]).reshape((0,dim,dim))
        
        shifts = np.true_divide(np.diag(self.elec_vib_couplings),
                                self.vib_energies)
        
        for m, num_levels in enumerate(self.n_vibrational_levels):
            vib_op = extend_vib_operator(self.n_vibrational_levels, m,
                                         vib_annihilate(num_levels)
                                         + vib_create(num_levels))
            op_1 = self.vib_to_sys_operator(vib_op, subspace)
            
            op_2 = (2.*shifts[m]
                    * self.el_to_sys_operator(
                          self.electronic.number_operator(m, subspace)))
            
            vib_bath_couplings = np.concatenate((vib_bath_couplings,
                                                 np.array([op_1 + op_2])))
        
        return vib_bath_couplings

    def system_bath_couplings(self, subspace='gef'):
        """
        Return a list of matrix representations in the given subspace of the
        system-bath coupling operators
        
        The system-bath coupling operators can be selected to be of type:
        'el' : purely electronic
<<<<<<< HEAD
            The sys-bath coupling operators are taken to be the electronic
            projector |n><n| as specified in
            ElectronicHamiltonian.system_bath_couplings
        'vib' : vibronic
=======
            The sys-bath coupling operators for each site are taken to be the
            electronic projector |n><n| as specified in
            ElectronicHamiltonian.system_bath_couplings
        'vib' : vibrational
>>>>>>> 41290776
            Note: this coupling assumes that each electronic site is coupled
            to only one vibrational mode
            
            The sys-bath coupling operators for each site are of the form
<<<<<<< HEAD
            H_{sb} = |g><g|(b + b^\dagger)
                     + |e><e|(b - \sqrt{X} + b^\dagger - \sqrt{X})
                   = (b + b^\dagger) - 2*\sqrt{X}|e><e|
=======
            L = |g><g|(b + b^\dagger)
                + |e><e|(b - \sqrt{X} + b^\dagger - \sqrt{X})
              = (b + b^\dagger) - 2*\sqrt{X}|e><e|
>>>>>>> 41290776
            where |g> and |e> are the ground and singly excited electronic
            states for the site, b and b^\dagger are the annihilation and
            creation operators for the vibrational mode of the site, and X is
            the Huang-Rhys factor describing the shift in the ground and singly
            excited potential energy surfaces, which is related to the elec-vib
            coupling
<<<<<<< HEAD
=======
        'elvib' : electronic and vibrational
            The sys-bath coupling operators for each site are taken to be the
            sum of the 'el' and 'vib' cases
>>>>>>> 41290776
        """
        if self.bath is None:
            raise HamiltonianError('bath undefined')
        elif self.sys_bath_coupling_type == 'el':
<<<<<<< HEAD
            return self.el_to_sys_operator(
                self.electronic.system_bath_couplings(subspace))
        elif self.sys_bath_coupling_type == 'vib':
            dim = (self.electronic.n_states(subspace)
                   * self.n_vibrational_states)
            sys_bath_couplings = np.array([]).reshape((0,dim,dim))
            
            shifts = np.true_divide(np.diag(self.elec_vib_couplings),
                                    self.vib_energies)
            
            for m, num_levels in enumerate(self.n_vibrational_levels):
                vib_op = extend_vib_operator(self.n_vibrational_levels, m,
                                             vib_annihilate(num_levels)
                                             + vib_create(num_levels))
                op_1 = self.vib_to_sys_operator(vib_op, subspace)
                
                op_2 = (2.*shifts[m]
                        * self.el_to_sys_operator(
                              self.electronic.number_operator(m, subspace)))
                
                sys_bath_couplings = np.concatenate((sys_bath_couplings,
                                                     np.array([op_1 + op_2])))
            
            return sys_bath_couplings
        else:
            raise HamiltonianError('system-bath coupling type unrecognized')
=======
            return self.xi_el*self.electronic_bath_couplings(subspace)
        elif self.sys_bath_coupling_type == 'vib':
            return self.xi_vib*self.vibrational_bath_couplings(subspace)
        elif self.sys_bath_coupling_type == 'elvib':
            return (self.xi_el*self.electronic_bath_couplings(subspace)
                    + self.xi_vib*self.vibrational_bath_couplings(subspace))
        else:
            raise HamiltonianError('system-bath coupling type unrecognized')

    def vib_basis_labels(self):
        vib_label_operator = np.diag(np.zeros(self.n_vibrational_states))
        num_sites = len(self.n_vibrational_levels)
        for m, num_levels in enumerate(self.n_vibrational_levels):
            index = 10 ** (num_sites - m - 1)
            vib_operator = np.diag(np.arange(num_levels))
            temp =  extend_vib_operator(self.n_vibrational_levels, m, vib_operator)
            vib_label_operator += index * temp
        vib_labels = np.diag(vib_label_operator)
        return [('{:0' + str(num_sites) + '}').format(int(i)) for i in vib_labels]

    def basis_labels(self, subspace='gef', braket=False):
        """
        If double excitations are requested, then default to using the Fock basis
        If custom labels are used but the ground state is included, then the
        label "gs" is prepended.

        Vibronic basis labels are returned as a list of tuples:
        [(elec_basis_label, vib_basis_label), ]
        """
        elec_labels = self.electronic.basis_labels(subspace)
        vib_labels = self.vib_basis_labels()
        labels = [(e, v) for e in elec_labels for v in vib_labels]
        return add_braket(labels) if braket else labels
>>>>>>> 41290776
<|MERGE_RESOLUTION|>--- conflicted
+++ resolved
@@ -650,10 +650,6 @@
         full singly excited subspace, and b(m) and b(m)^\dagger are the
         vibrational annihilation and creation operators for vibration m.
     sys_bath_coupling_type : container, default 'el'
-<<<<<<< HEAD
-        Container of either 'el' or 'vib' indicating the form of the
-        system-bath coupling operators to use.
-=======
         Container of either 'el', 'vib', or 'elvib' indicating the form of the
         system-bath coupling operators to use. By default, this is set to 'el'.
     xi_el : float, optional
@@ -662,7 +658,6 @@
     xi_vib : float, optional
         Constant to weight the strength of the vib-bath coupling operator. By
         default, this is set to 1.
->>>>>>> 41290776
     energy_spread_extra : float, optional
         Default extra frequency to add to the spread of energies when
         determining the frequency step size automatically. To avoid
@@ -673,14 +668,9 @@
         excited state transition energy.
     """
     def __init__(self, electronic, n_vibrational_levels, vib_energies,
-<<<<<<< HEAD
-                 elec_vib_couplings, sys_bath_coupling_type='el',
-                 energy_spread_extra=None):
-=======
         	 elec_vib_couplings, sys_bath_coupling_type='el',
          	 xi_el=1., xi_vib=1.,
 		 energy_spread_extra=None, site_labels=None):
->>>>>>> 41290776
         self.electronic = electronic
         self.energy_spread_extra = self.electronic.energy_spread_extra
         self.bath = self.electronic.bath
@@ -689,13 +679,9 @@
         self.vib_energies = np.asarray(vib_energies)
         self.elec_vib_couplings = np.asarray(elec_vib_couplings)
         self.sys_bath_coupling_type = sys_bath_coupling_type
-<<<<<<< HEAD
-        super(VibronicHamiltonian, self).__init__(energy_spread_extra)
-=======
         self.xi_el = xi_el
         self.xi_vib = xi_vib
         super(VibronicHamiltonian, self).__init__(energy_spread_extra, site_labels)
->>>>>>> 41290776
 
     _implements_eq = True
 
@@ -706,11 +692,8 @@
                 np.all(self.vib_energies == other.vib_energies) and
                 np.all(self.elec_vib_couplings == other.elec_vib_couplings) and
                 self.sys_bath_coupling_type == other.sys_bath_coupling_type and
-<<<<<<< HEAD
-=======
                 self.xi_el == other.xi_el and
                 self.xi_vib == other.xi_vib and
->>>>>>> 41290776
                 super(VibronicHamiltonian, self)._eq(other, max_depth))
 
     @memoized_property
@@ -773,21 +756,13 @@
         return type(self)(self.electronic.in_rotating_frame(rw_freq),
                           self.n_vibrational_levels, self.vib_energies,
                           self.elec_vib_couplings, self.sys_bath_coupling_type,
-<<<<<<< HEAD
-                          self.energy_spread_extra)
-=======
                           self.xi_el, self.xi_vib, self.energy_spread_extra)
->>>>>>> 41290776
 
     def _sample(self, n, random_orientations):
         return type(self)(self.electronic.sample(n, random_orientations),
                           self.n_vibrational_levels, self.vib_energies,
                           self.elec_vib_couplings, self.sys_bath_coupling_type,
-<<<<<<< HEAD
-                          self.energy_spread_extra)
-=======
                           self.xi_el, self.xi_vib, self.energy_spread_extra)
->>>>>>> 41290776
 
     def el_to_sys_operator(self, el_operator):
         """
@@ -872,74 +847,33 @@
         
         The system-bath coupling operators can be selected to be of type:
         'el' : purely electronic
-<<<<<<< HEAD
-            The sys-bath coupling operators are taken to be the electronic
-            projector |n><n| as specified in
-            ElectronicHamiltonian.system_bath_couplings
-        'vib' : vibronic
-=======
             The sys-bath coupling operators for each site are taken to be the
             electronic projector |n><n| as specified in
             ElectronicHamiltonian.system_bath_couplings
         'vib' : vibrational
->>>>>>> 41290776
             Note: this coupling assumes that each electronic site is coupled
             to only one vibrational mode
             
             The sys-bath coupling operators for each site are of the form
-<<<<<<< HEAD
             H_{sb} = |g><g|(b + b^\dagger)
                      + |e><e|(b - \sqrt{X} + b^\dagger - \sqrt{X})
                    = (b + b^\dagger) - 2*\sqrt{X}|e><e|
-=======
             L = |g><g|(b + b^\dagger)
                 + |e><e|(b - \sqrt{X} + b^\dagger - \sqrt{X})
               = (b + b^\dagger) - 2*\sqrt{X}|e><e|
->>>>>>> 41290776
             where |g> and |e> are the ground and singly excited electronic
             states for the site, b and b^\dagger are the annihilation and
             creation operators for the vibrational mode of the site, and X is
             the Huang-Rhys factor describing the shift in the ground and singly
             excited potential energy surfaces, which is related to the elec-vib
             coupling
-<<<<<<< HEAD
-=======
         'elvib' : electronic and vibrational
             The sys-bath coupling operators for each site are taken to be the
             sum of the 'el' and 'vib' cases
->>>>>>> 41290776
         """
         if self.bath is None:
             raise HamiltonianError('bath undefined')
         elif self.sys_bath_coupling_type == 'el':
-<<<<<<< HEAD
-            return self.el_to_sys_operator(
-                self.electronic.system_bath_couplings(subspace))
-        elif self.sys_bath_coupling_type == 'vib':
-            dim = (self.electronic.n_states(subspace)
-                   * self.n_vibrational_states)
-            sys_bath_couplings = np.array([]).reshape((0,dim,dim))
-            
-            shifts = np.true_divide(np.diag(self.elec_vib_couplings),
-                                    self.vib_energies)
-            
-            for m, num_levels in enumerate(self.n_vibrational_levels):
-                vib_op = extend_vib_operator(self.n_vibrational_levels, m,
-                                             vib_annihilate(num_levels)
-                                             + vib_create(num_levels))
-                op_1 = self.vib_to_sys_operator(vib_op, subspace)
-                
-                op_2 = (2.*shifts[m]
-                        * self.el_to_sys_operator(
-                              self.electronic.number_operator(m, subspace)))
-                
-                sys_bath_couplings = np.concatenate((sys_bath_couplings,
-                                                     np.array([op_1 + op_2])))
-            
-            return sys_bath_couplings
-        else:
-            raise HamiltonianError('system-bath coupling type unrecognized')
-=======
             return self.xi_el*self.electronic_bath_couplings(subspace)
         elif self.sys_bath_coupling_type == 'vib':
             return self.xi_vib*self.vibrational_bath_couplings(subspace)
@@ -973,4 +907,3 @@
         vib_labels = self.vib_basis_labels()
         labels = [(e, v) for e in elec_labels for v in vib_labels]
         return add_braket(labels) if braket else labels
->>>>>>> 41290776
